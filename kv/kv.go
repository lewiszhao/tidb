--- conflicted
+++ resolved
@@ -148,20 +148,13 @@
 	ReqTypeIndex  = 102
 	ReqTypeDAG    = 103
 
-<<<<<<< HEAD
-	ReqSubTypeBasic   = 0
-	ReqSubTypeDesc    = 10000
-	ReqSubTypeGroupBy = 10001
-	ReqSubTypeTopN    = 10002
-
-	ReqSubTypeHandle = 20000
-=======
 	ReqSubTypeBasic     = 0
 	ReqSubTypeDesc      = 10000
 	ReqSubTypeGroupBy   = 10001
 	ReqSubTypeTopN      = 10002
 	ReqSubTypeSignature = 10003
->>>>>>> 20a928e0
+
+	ReqSubTypeHandle = 20000
 )
 
 // Request represents a kv request.
