// Copyright 2016 PingCAP, Inc.
//
// Licensed under the Apache License, Version 2.0 (the "License");
// you may not use this file except in compliance with the License.
// You may obtain a copy of the License at
//
//     http://www.apache.org/licenses/LICENSE-2.0
//
// Unless required by applicable law or agreed to in writing, software
// distributed under the License is distributed on an "AS IS" BASIS,
// See the License for the specific language governing permissions and
// limitations under the License.

package plan

import (
	"github.com/juju/errors"
	"github.com/pingcap/tidb/ast"
	"github.com/pingcap/tidb/expression"
	"github.com/pingcap/tidb/model"
	"github.com/pingcap/tidb/mysql"
	"github.com/pingcap/tidb/statistics"
	"github.com/pingcap/tidb/util/types"
)

var (
	_ LogicalPlan = &LogicalJoin{}
	_ LogicalPlan = &LogicalAggregation{}
	_ LogicalPlan = &Projection{}
	_ LogicalPlan = &Selection{}
	_ LogicalPlan = &LogicalApply{}
	_ LogicalPlan = &Exists{}
	_ LogicalPlan = &MaxOneRow{}
	_ LogicalPlan = &TableDual{}
	_ LogicalPlan = &DataSource{}
	_ LogicalPlan = &Union{}
	_ LogicalPlan = &Sort{}
	_ LogicalPlan = &Update{}
	_ LogicalPlan = &Delete{}
	_ LogicalPlan = &SelectLock{}
	_ LogicalPlan = &Limit{}
	_ LogicalPlan = &Show{}
	_ LogicalPlan = &Insert{}
)

// JoinType contains CrossJoin, InnerJoin, LeftOuterJoin, RightOuterJoin, FullOuterJoin, SemiJoin.
type JoinType int

const (
	// InnerJoin means inner join.
	InnerJoin JoinType = iota
	// LeftOuterJoin means left join.
	LeftOuterJoin
	// RightOuterJoin means right join.
	RightOuterJoin
	// SemiJoin means if row a in table A matches some rows in B, just output a.
	SemiJoin
	// LeftOuterSemiJoin means if row a in table A matches some rows in B, output (a, true), otherwise, output (a, false).
	LeftOuterSemiJoin
)

func (tp JoinType) String() string {
	switch tp {
	case InnerJoin:
		return "inner join"
	case LeftOuterJoin:
		return "left outer join"
	case RightOuterJoin:
		return "right outer join"
	case SemiJoin:
		return "semi join"
	case LeftOuterSemiJoin:
		return "left outer semi join"
	}
	return "unsupported join type"
}

const (
	preferLeftAsOuter = 1 << iota
	preferRightAsOuter
)

// LogicalJoin is the logical join plan.
type LogicalJoin struct {
	*basePlan
	baseLogicalPlan

	JoinType        JoinType
	anti            bool
	reordered       bool
	cartesianJoin   bool
	preferINLJ      int
	preferMergeJoin bool

	EqualConditions []*expression.ScalarFunction
	LeftConditions  expression.CNFExprs
	RightConditions expression.CNFExprs
	OtherConditions expression.CNFExprs

	LeftJoinKeys    []*expression.Column
	RightJoinKeys   []*expression.Column
	leftProperties  [][]*expression.Column
	rightProperties [][]*expression.Column

	// DefaultValues is only used for outer join, which stands for the default values when the outer table cannot find join partner
	// instead of null padding.
	DefaultValues []types.Datum

	// redundantSchema contains columns which are eliminated in join.
	// For select * from a join b using (c); a.c will in output schema, and b.c will in redundantSchema.
	redundantSchema *expression.Schema
}

func (p *LogicalJoin) columnSubstitute(schema *expression.Schema, exprs []expression.Expression) {
	for i, fun := range p.EqualConditions {
		p.EqualConditions[i] = expression.ColumnSubstitute(fun, schema, exprs).(*expression.ScalarFunction)
	}
	for i, fun := range p.LeftConditions {
		p.LeftConditions[i] = expression.ColumnSubstitute(fun, schema, exprs)
	}
	for i, fun := range p.RightConditions {
		p.RightConditions[i] = expression.ColumnSubstitute(fun, schema, exprs)
	}
	for i, fun := range p.OtherConditions {
		p.OtherConditions[i] = expression.ColumnSubstitute(fun, schema, exprs)
	}
}

func (p *LogicalJoin) attachOnConds(onConds []expression.Expression) {
	eq, left, right, other := extractOnCondition(onConds, p.children[0].(LogicalPlan), p.children[1].(LogicalPlan))
	p.EqualConditions = append(eq, p.EqualConditions...)
	p.LeftConditions = append(left, p.LeftConditions...)
	p.RightConditions = append(right, p.RightConditions...)
	p.OtherConditions = append(other, p.OtherConditions...)
}

func (p *LogicalJoin) extractCorrelatedCols() []*expression.CorrelatedColumn {
	corCols := p.basePlan.extractCorrelatedCols()
	for _, fun := range p.EqualConditions {
		corCols = append(corCols, extractCorColumns(fun)...)
	}
	for _, fun := range p.LeftConditions {
		corCols = append(corCols, extractCorColumns(fun)...)
	}
	for _, fun := range p.RightConditions {
		corCols = append(corCols, extractCorColumns(fun)...)
	}
	for _, fun := range p.OtherConditions {
		corCols = append(corCols, extractCorColumns(fun)...)
	}
	return corCols
}

// Projection represents a select fields plan.
type Projection struct {
	*basePlan
	baseLogicalPlan
	basePhysicalPlan

	Exprs []expression.Expression
}

func (p *Projection) extractCorrelatedCols() []*expression.CorrelatedColumn {
	corCols := p.basePlan.extractCorrelatedCols()
	for _, expr := range p.Exprs {
		corCols = append(corCols, extractCorColumns(expr)...)
	}
	return corCols
}

// LogicalAggregation represents an aggregate plan.
type LogicalAggregation struct {
	*basePlan
	baseLogicalPlan

	AggFuncs     []expression.AggregationFunction
	GroupByItems []expression.Expression

	// groupByCols stores the columns that are group-by items.
	groupByCols []*expression.Column

	possibleProperties [][]*expression.Column
}

func (p *LogicalAggregation) extractCorrelatedCols() []*expression.CorrelatedColumn {
	corCols := p.basePlan.extractCorrelatedCols()
	for _, expr := range p.GroupByItems {
		corCols = append(corCols, extractCorColumns(expr)...)
	}
	for _, fun := range p.AggFuncs {
		for _, arg := range fun.GetArgs() {
			corCols = append(corCols, extractCorColumns(arg)...)
		}
	}
	return corCols
}

// Selection means a filter.
type Selection struct {
	*basePlan
	baseLogicalPlan
	basePhysicalPlan

	// Originally the WHERE or ON condition is parsed into a single expression,
	// but after we converted to CNF(Conjunctive normal form), it can be
	// split into a list of AND conditions.
	Conditions []expression.Expression

	// onTable means if this selection's child is a table scan or index scan.
	onTable bool

	// If ScanController is true, then the child of this selection is a scan,
	// which use pk or index. we will record the accessConditions, idxConditions,
	// and tblConditions to control the below plan.
	ScanController bool

	// We will check this at decorrelate phase.
	controllerStatus int
}

func (p *Selection) extractCorrelatedCols() []*expression.CorrelatedColumn {
	corCols := p.basePlan.extractCorrelatedCols()
	for _, cond := range p.Conditions {
		corCols = append(corCols, extractCorColumns(cond)...)
	}
	return corCols
}

// LogicalApply gets one row from outer executor and gets one row from inner executor according to outer row.
type LogicalApply struct {
	LogicalJoin

	corCols []*expression.CorrelatedColumn
}

func (p *LogicalApply) extractCorrelatedCols() []*expression.CorrelatedColumn {
	corCols := p.LogicalJoin.extractCorrelatedCols()
	for i := len(corCols) - 1; i >= 0; i-- {
		if p.children[0].Schema().Contains(&corCols[i].Column) {
			corCols = append(corCols[:i], corCols[i+1:]...)
		}
	}
	return corCols
}

// Exists checks if a query returns result.
type Exists struct {
	*basePlan
	baseLogicalPlan
	basePhysicalPlan
}

// MaxOneRow checks if a query returns no more than one row.
type MaxOneRow struct {
	*basePlan
	baseLogicalPlan
	basePhysicalPlan
}

// TableDual represents a dual table plan.
type TableDual struct {
	*basePlan
	baseLogicalPlan
	basePhysicalPlan

	RowCount int
}

// DataSource represents a tablescan without condition push down.
type DataSource struct {
	*basePlan
	baseLogicalPlan

	indexHints []*ast.IndexHint
	tableInfo  *model.TableInfo
	Columns    []*model.ColumnInfo
	DBName     model.CIStr

	TableAsName *model.CIStr

	LimitCount *int64

	// pushedDownConds are the conditions that will be pushed down to coprocessor.
	pushedDownConds []expression.Expression

	statisticTable *statistics.Table

<<<<<<< HEAD
	// GenValues is for virtual generated columns without indices.
	// the key is the offset in row datums, like expression.Column.Index.
	GenValues map[int]expression.Expression
=======
	// NeedColHandle is used in execution phase.
	NeedColHandle bool

	// This is schema the PhysicalUnionScan should be.
	unionScanSchema *expression.Schema
>>>>>>> 6e0ff812
}

func (p *DataSource) getPKIsHandleCol() *expression.Column {
	if !p.tableInfo.PKIsHandle {
		return nil
	}
	for i, col := range p.Columns {
		if mysql.HasPriKeyFlag(col.Flag) {
			return p.schema.Columns[i]
		}
	}
	return nil
}

// TableInfo returns the *TableInfo of data source.
func (p *DataSource) TableInfo() *model.TableInfo {
	return p.tableInfo
}

// Schema implements the plan interface.
func (p *DataSource) Schema() *expression.Schema {
	if p.unionScanSchema != nil {
		return p.unionScanSchema
	}
	return p.schema
}

// Union represents Union plan.
type Union struct {
	*basePlan
	baseLogicalPlan
	basePhysicalPlan
}

// Sort stands for the order by plan.
type Sort struct {
	*basePlan
	baseLogicalPlan
	basePhysicalPlan

	ByItems   []*ByItems
	ExecLimit *Limit // no longer be used by new plan
}

func (p *Sort) extractCorrelatedCols() []*expression.CorrelatedColumn {
	corCols := p.basePlan.extractCorrelatedCols()
	for _, item := range p.ByItems {
		corCols = append(corCols, extractCorColumns(item.Expr)...)
	}
	return corCols
}

// TopN represents a top-n plan.
type TopN struct {
	*basePlan
	baseLogicalPlan
	basePhysicalPlan

	ByItems []*ByItems
	Offset  uint64
	Count   uint64

	// partial is true if this topn is generated by push-down optimization.
	partial bool
}

// isLimit checks if TopN is a limit plan.
func (t *TopN) isLimit() bool {
	return len(t.ByItems) == 0
}

// Limit represents offset and limit plan.
type Limit struct {
	*basePlan
	baseLogicalPlan
	basePhysicalPlan

	Offset uint64
	Count  uint64

	// partial is true if this topn is generated by push-down optimization.
	partial bool

	expectedProp *requiredProp
}

// Update represents Update plan.
type Update struct {
	*basePlan
	baseLogicalPlan
	basePhysicalPlan

	OrderedList []*expression.Assignment

	// NormalAssignLength is for those assignments calculated by generation expressions.
	// They are appended into OrderedList, so we need a length to know how many normal
	// entries in OrderedList.
	NormalAssignLength int
}

// Delete represents a delete plan.
type Delete struct {
	*basePlan
	baseLogicalPlan
	basePhysicalPlan

	Tables       []*ast.TableName
	IsMultiTable bool
}

// AddChild for parent.
func addChild(parent Plan, child Plan) {
	if child == nil || parent == nil {
		return
	}
	child.AddParent(parent)
	parent.AddChild(child)
}

// InsertPlan means inserting plan between two plans.
func InsertPlan(parent Plan, child Plan, insert Plan) error {
	err := child.ReplaceParent(parent, insert)
	if err != nil {
		return errors.Trace(err)
	}
	err = parent.ReplaceChild(child, insert)
	if err != nil {
		return errors.Trace(err)
	}
	insert.AddChild(child)
	insert.AddParent(parent)
	return nil
}

// RemovePlan means removing a plan.
func RemovePlan(p Plan) error {
	parents := p.Parents()
	children := p.Children()
	if len(parents) > 1 || len(children) != 1 {
		return SystemInternalErrorType.Gen("can't remove this plan")
	}
	if len(parents) == 0 {
		child := children[0]
		child.SetParents()
		return nil
	}
	parent, child := parents[0], children[0]
	err := parent.ReplaceChild(p, child)
	if err != nil {
		return errors.Trace(err)
	}
	err = child.ReplaceParent(p, parent)
	return errors.Trace(err)
}<|MERGE_RESOLUTION|>--- conflicted
+++ resolved
@@ -285,17 +285,15 @@
 
 	statisticTable *statistics.Table
 
-<<<<<<< HEAD
 	// GenValues is for virtual generated columns without indices.
 	// the key is the offset in row datums, like expression.Column.Index.
 	GenValues map[int]expression.Expression
-=======
+
 	// NeedColHandle is used in execution phase.
 	NeedColHandle bool
 
 	// This is schema the PhysicalUnionScan should be.
 	unionScanSchema *expression.Schema
->>>>>>> 6e0ff812
 }
 
 func (p *DataSource) getPKIsHandleCol() *expression.Column {
