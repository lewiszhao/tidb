// Copyright 2017 PingCAP, Inc.
//
// Licensed under the Apache License, Version 2.0 (the "License");
// you may not use this file except in compliance with the License.
// You may obtain a copy of the License at
//
//     http://www.apache.org/licenses/LICENSE-2.0
//
// Unless required by applicable law or agreed to in writing, software
// distributed under the License is distributed on an "AS IS" BASIS,
// See the License for the specific language governing permissions and
// limitations under the License.

package plan

import (
	"math"

	"github.com/juju/errors"
	"github.com/ngaut/log"
	"github.com/pingcap/tidb/ast"
	"github.com/pingcap/tidb/context"
	"github.com/pingcap/tidb/expression"
	"github.com/pingcap/tidb/infoschema"
	"github.com/pingcap/tidb/kv"
	"github.com/pingcap/tidb/model"
	"github.com/pingcap/tidb/mysql"
	"github.com/pingcap/tidb/util/ranger"
	"github.com/pingcap/tidb/util/types"
)

// wholeTaskTypes records all possible kinds of task that a plan can return. For Agg, TopN and Limit, we will try to get
// these tasks one by one.
var wholeTaskTypes = [...]taskType{copSingleReadTaskType, copDoubleReadTaskType, rootTaskType}

var invalidTask = &rootTask{cst: math.MaxFloat64}

func (p *requiredProp) enforceProperty(task task, ctx context.Context, allocator *idAllocator) task {
	if p.isEmpty() {
		return task
	}
	// If task is invalid, keep it remained.
	if task.plan() == nil {
		return task
	}
	task = finishCopTask(task, ctx, allocator)
	sort := Sort{ByItems: make([]*ByItems, 0, len(p.cols))}.init(allocator, ctx)
	for _, col := range p.cols {
		sort.ByItems = append(sort.ByItems, &ByItems{col, p.desc})
	}
	sort.SetSchema(task.plan().Schema())
	sort.profile = task.plan().statsProfile()
	return sort.attach2Task(task)
}

// getChildrenPossibleProps will check if this sort property can be pushed or not.
// When a sort column will be replaced by scalar function, we refuse it.
// When a sort column will be replaced by a constant, we just remove it.
func (p *Projection) getChildrenPossibleProps(prop *requiredProp) [][]*requiredProp {
	p.expectedCnt = prop.expectedCnt
	newProp := &requiredProp{taskTp: rootTaskType, expectedCnt: prop.expectedCnt}
	newCols := make([]*expression.Column, 0, len(prop.cols))
	for _, col := range prop.cols {
		idx := p.schema.ColumnIndex(col)
		if idx == -1 {
			return nil
		}
		switch expr := p.Exprs[idx].(type) {
		case *expression.Column:
			newCols = append(newCols, expr)
		case *expression.ScalarFunction:
			return nil
		}
	}
	newProp.cols = newCols
	newProp.desc = prop.desc
	return [][]*requiredProp{{newProp}}
}

// joinKeysMatchIndex checks if all keys match columns in index.
func joinKeysMatchIndex(keys []*expression.Column, index *model.IndexInfo) []int {
	if len(index.Columns) < len(keys) {
		return nil
	}
	matchOffsets := make([]int, len(keys))
	for i, idxCol := range index.Columns {
		if idxCol.Length != types.UnspecifiedLength {
			return nil
		}
		found := false
		for j, key := range keys {
			if idxCol.Name.L == key.ColName.L {
				matchOffsets[i] = j
				found = true
				break
			}
		}
		if !found {
			return nil
		}
		if i+1 == len(keys) {
			break
		}
	}
	return matchOffsets
}

func (p *LogicalJoin) constructIndexJoin(innerJoinKeys, outerJoinKeys []*expression.Column, outerIdx int, innerPlan PhysicalPlan) []PhysicalPlan {
	var rightConds, leftConds expression.CNFExprs
	if outerIdx == 0 {
		rightConds = p.RightConditions.Clone()
		leftConds = p.LeftConditions.Clone()
	} else {
		rightConds = p.LeftConditions.Clone()
		leftConds = p.RightConditions.Clone()
	}
	join := PhysicalIndexJoin{
		outerIndex:      outerIdx,
		LeftConditions:  leftConds,
		RightConditions: rightConds,
		OtherConditions: p.OtherConditions,
		Outer:           p.JoinType != InnerJoin,
		OuterJoinKeys:   outerJoinKeys,
		InnerJoinKeys:   innerJoinKeys,
		DefaultValues:   p.DefaultValues,
		outerSchema:     p.children[outerIdx].Schema(),
		innerPlan:       innerPlan,
	}.init(p.allocator, p.ctx, p.children[outerIdx], p.children[1-outerIdx])
	join.SetSchema(expression.MergeSchema(p.children[outerIdx].Schema(), p.children[1-outerIdx].Schema()))
	join.profile = p.profile
	orderJoin := join.Copy().(*PhysicalIndexJoin)
	orderJoin.KeepOrder = true
	return []PhysicalPlan{join, orderJoin}
}

// getIndexJoinByOuterIdx will generate index join by outerIndex. OuterIdx points out the outer child,
// because we will swap the children of join when the right child is outer child.
// First of all, we will extract the join keys for p's equal conditions. If the join keys can match some of the indices or PK
// column of inner child, we can apply the index join.
func (p *LogicalJoin) getIndexJoinByOuterIdx(outerIdx int) []PhysicalPlan {
	innerChild := p.children[1-outerIdx].(LogicalPlan)
	var (
		usedIndexInfo *model.IndexInfo
		innerJoinKeys []*expression.Column
		outerJoinKeys []*expression.Column
	)
	if outerIdx == 0 {
		outerJoinKeys = p.LeftJoinKeys
		innerJoinKeys = p.RightJoinKeys
	} else {
		innerJoinKeys = p.LeftJoinKeys
		outerJoinKeys = p.RightJoinKeys
	}
	x, ok := innerChild.(*DataSource)
	if !ok || x.unionScanSchema != nil {
		return nil
	}
	indices, includeTableScan := availableIndices(x.indexHints, x.tableInfo)
	if includeTableScan && len(innerJoinKeys) == 1 {
		pkCol := x.getPKIsHandleCol()
		if pkCol != nil && innerJoinKeys[0].Equal(pkCol, nil) {
			innerPlan := x.forceToTableScan()
			return p.constructIndexJoin(innerJoinKeys, outerJoinKeys, outerIdx, innerPlan)
		}
	}
	for _, indexInfo := range indices {
		matchedOffsets := joinKeysMatchIndex(innerJoinKeys, indexInfo)
		if matchedOffsets == nil {
			continue
		}
		usedIndexInfo = indexInfo
		newOuterJoinKeys := make([]*expression.Column, len(outerJoinKeys))
		newInnerJoinKeys := make([]*expression.Column, len(innerJoinKeys))
		for i, offset := range matchedOffsets {
			newOuterJoinKeys[i] = outerJoinKeys[offset]
			newInnerJoinKeys[i] = innerJoinKeys[offset]
		}
		outerJoinKeys = newOuterJoinKeys
		innerJoinKeys = newInnerJoinKeys
		break
	}
	if usedIndexInfo != nil {
		innerPlan := x.forceToIndexScan(usedIndexInfo)
		return p.constructIndexJoin(innerJoinKeys, outerJoinKeys, outerIdx, innerPlan)
	}
	return nil
}

// For index join, we shouldn't require a root task which may let CBO framework select a sort operator in fact.
// We are not sure which way of index scanning we should choose, so we try both single read and double read and finally
// it will result in a best one.
func (p *PhysicalIndexJoin) getChildrenPossibleProps(prop *requiredProp) [][]*requiredProp {
	p.expectedCnt = prop.expectedCnt
	if !prop.isEmpty() && !p.KeepOrder {
		return nil
	}
	for _, col := range prop.cols {
		if p.outerSchema.ColumnIndex(col) == -1 {
			return nil
		}
	}
	requiredProps1 := make([]*requiredProp, 2)
	requiredProps1[p.outerIndex] = &requiredProp{taskTp: rootTaskType, expectedCnt: prop.expectedCnt, cols: prop.cols, desc: prop.desc}
	return [][]*requiredProp{requiredProps1}
}

func (p *PhysicalMergeJoin) getChildrenPossibleProps(prop *requiredProp) [][]*requiredProp {
	p.expectedCnt = prop.expectedCnt
	lProp := &requiredProp{taskTp: rootTaskType, cols: p.leftKeys, expectedCnt: math.MaxFloat64}
	rProp := &requiredProp{taskTp: rootTaskType, cols: p.rightKeys, expectedCnt: math.MaxFloat64}
	if !prop.isEmpty() {
		if prop.desc {
			return nil
		}
		if !prop.equal(lProp) && !prop.equal(rProp) {
			return nil
		}
		if prop.equal(rProp) && p.JoinType == LeftOuterJoin {
			return nil
		}
		if prop.equal(lProp) && p.JoinType == RightOuterJoin {
			return nil
		}
	}

	return [][]*requiredProp{{lProp, rProp}}
}

// tryToGetIndexJoin will get index join by hints. If we can generate a valid index join by hint, the second return value
// will be true, which means we force to choose this index join. Otherwise we will select a join algorithm with min-cost.
func (p *LogicalJoin) tryToGetIndexJoin() ([]PhysicalPlan, bool) {
	if len(p.EqualConditions) == 0 {
		return nil, false
	}
	plans := make([]PhysicalPlan, 0, 2)
	leftOuter := (p.preferINLJ & preferLeftAsOuter) > 0
	if leftOuter && p.JoinType != RightOuterJoin {
		join := p.getIndexJoinByOuterIdx(0)
		if join != nil {
			plans = append(plans, join...)
		}
	}
	rightOuter := (p.preferINLJ & preferRightAsOuter) > 0
	if rightOuter && p.JoinType != LeftOuterJoin {
		join := p.getIndexJoinByOuterIdx(1)
		if join != nil {
			plans = append(plans, join...)
		}
	}
	if len(plans) > 0 {
		return plans, true
	}
	// We try to choose join without considering hints.
	if p.JoinType != RightOuterJoin {
		join := p.getIndexJoinByOuterIdx(0)
		if join != nil {
			plans = append(plans, join...)
		}
	}
	if p.JoinType != LeftOuterJoin {
		join := p.getIndexJoinByOuterIdx(1)
		if join != nil {
			plans = append(plans, join...)
		}
	}
	return plans, false
}

func (p *LogicalJoin) generatePhysicalPlans() []PhysicalPlan {
	switch p.JoinType {
	case SemiJoin, LeftOuterSemiJoin:
		return []PhysicalPlan{p.getSemiJoin()}
	default:
		mj := p.getMergeJoin()
		if p.preferMergeJoin && len(mj) > 0 {
			return mj
		}
		joins := make([]PhysicalPlan, 0, 5)
		if len(p.EqualConditions) == 1 {
			joins = append(joins, mj...)
		}
		idxJoins, forced := p.tryToGetIndexJoin()
		if forced {
			return idxJoins
		}
		joins = append(joins, idxJoins...)
		if p.JoinType != RightOuterJoin {
			leftJoin := p.getHashJoin(1)
			joins = append(joins, leftJoin)
		}
		if p.JoinType != LeftOuterJoin {
			rightJoin := p.getHashJoin(0)
			joins = append(joins, rightJoin)
		}
		return joins
	}
}

func getPermutation(cols1, cols2 []*expression.Column) ([]int, []*expression.Column) {
	tmpSchema := expression.NewSchema(cols2...)
	permutation := make([]int, 0, len(cols1))
	for i, col1 := range cols1 {
		offset := tmpSchema.ColumnIndex(col1)
		if offset == -1 {
			return permutation, cols1[:i]
		}
		permutation = append(permutation, offset)
	}
	return permutation, cols1
}

func findMaxPrefixLen(candidates [][]*expression.Column, keys []*expression.Column) int {
	maxLen := 0
	for _, candidateKeys := range candidates {
		matchedLen := 0
		for i := range keys {
			if i < len(candidateKeys) && keys[i].Equal(candidateKeys[i], nil) {
				matchedLen++
			} else {
				break
			}
		}
		if matchedLen > maxLen {
			maxLen = matchedLen
		}
	}
	return maxLen
}

func (p *LogicalJoin) getEqAndOtherCondsByOffsets(offsets []int) ([]*expression.ScalarFunction, []expression.Expression) {
	var (
		eqConds    = make([]*expression.ScalarFunction, 0, len(p.EqualConditions))
		otherConds = make([]expression.Expression, len(p.OtherConditions))
	)
	copy(otherConds, p.OtherConditions)
	for i, eqCond := range p.EqualConditions {
		match := false
		for _, offset := range offsets {
			if i == offset {
				match = true
				break
			}
		}
		if !match {
			otherConds = append(otherConds, eqCond)
		} else {
			eqConds = append(eqConds, eqCond)
		}
	}
	return eqConds, otherConds
}

func (p *LogicalJoin) getMergeJoin() []PhysicalPlan {
	joins := make([]PhysicalPlan, 0, len(p.leftProperties))
	for _, leftCols := range p.leftProperties {
		offsets, leftKeys := getPermutation(leftCols, p.LeftJoinKeys)
		if len(offsets) == 0 {
			continue
		}
		rightKeys := expression.NewSchema(p.RightJoinKeys...).ColumnsByIndices(offsets)
		prefixLen := findMaxPrefixLen(p.rightProperties, rightKeys)
		if prefixLen == 0 {
			continue
		}
		leftKeys = leftKeys[:prefixLen]
		rightKeys = rightKeys[:prefixLen]
		offsets = offsets[:prefixLen]
		mergeJoin := PhysicalMergeJoin{
			JoinType:        p.JoinType,
			LeftConditions:  p.LeftConditions,
			RightConditions: p.RightConditions,
			DefaultValues:   p.DefaultValues,
			leftKeys:        leftKeys,
			rightKeys:       rightKeys,
		}.init(p.allocator, p.ctx)
		mergeJoin.SetSchema(p.schema)
		mergeJoin.profile = p.profile
		mergeJoin.EqualConditions, mergeJoin.OtherConditions = p.getEqAndOtherCondsByOffsets(offsets)
		joins = append(joins, mergeJoin)
	}
	return joins
}

func (p *LogicalJoin) getSemiJoin() PhysicalPlan {
	semiJoin := PhysicalHashSemiJoin{
		WithAux:         LeftOuterSemiJoin == p.JoinType,
		EqualConditions: p.EqualConditions,
		LeftConditions:  p.LeftConditions,
		RightConditions: p.RightConditions,
		OtherConditions: p.OtherConditions,
		Anti:            p.anti,
		rightChOffset:   p.children[0].Schema().Len(),
	}.init(p.allocator, p.ctx)
	semiJoin.SetSchema(p.schema)
	semiJoin.profile = p.profile
	return semiJoin
}

func (p *LogicalJoin) getHashJoin(smallTable int) PhysicalPlan {
	hashJoin := PhysicalHashJoin{
		EqualConditions: p.EqualConditions,
		LeftConditions:  p.LeftConditions,
		RightConditions: p.RightConditions,
		OtherConditions: p.OtherConditions,
		JoinType:        p.JoinType,
		Concurrency:     JoinConcurrency,
		DefaultValues:   p.DefaultValues,
		SmallTable:      smallTable,
	}.init(p.allocator, p.ctx)
	hashJoin.SetSchema(p.schema)
	hashJoin.profile = p.profile
	return hashJoin
}

// getPropByOrderByItems will check if this sort property can be pushed or not. In order to simplify the problem, we only
// consider the case that all expression are columns and all of them are asc or desc.
func getPropByOrderByItems(items []*ByItems) (*requiredProp, bool) {
	desc := false
	cols := make([]*expression.Column, 0, len(items))
	for i, item := range items {
		col, ok := item.Expr.(*expression.Column)
		if !ok {
			return nil, false
		}
		cols = append(cols, col)
		desc = item.Desc
		if i > 0 && item.Desc != items[i-1].Desc {
			return nil, false
		}
	}
	return &requiredProp{cols: cols, desc: desc}, true
}

func (p *TopN) generatePhysicalPlans() []PhysicalPlan {
	plans := []PhysicalPlan{p.Copy()}
	if prop, canPass := getPropByOrderByItems(p.ByItems); canPass {
		limit := Limit{
			Count:        p.Count,
			Offset:       p.Offset,
			partial:      p.partial,
			expectedProp: prop,
		}.init(p.allocator, p.ctx)
		limit.SetSchema(p.schema)
		limit.profile = p.profile
		plans = append(plans, limit)
	}
	return plans
}

// convert2NewPhysicalPlan implements PhysicalPlan interface.
// If this sort is a topN plan, we will try to push the sort down and leave the limit.
// TODO: If this is a sort plan and the coming prop is not nil, this plan is redundant and can be removed.
func (p *Sort) convert2NewPhysicalPlan(prop *requiredProp) (task, error) {
	t := p.getTask(prop)
	if t != nil {
		return t, nil
	}
	if prop.taskTp != rootTaskType {
		// TODO: This is a trick here, because an operator that can be pushed to Coprocessor can never be pushed across sort.
		// e.g. If an aggregation want to be pushed, the SQL is always like select count(*) from t order by ...
		// The Sort will on top of Aggregation. If the SQL is like select count(*) from (select * from s order by k).
		// The Aggregation will also be blocked by projection. In the future we will break this restriction.
		p.storeTask(prop, invalidTask)
		return invalidTask, nil
	}
	// enforce branch
	t, err := p.children[0].(LogicalPlan).convert2NewPhysicalPlan(&requiredProp{taskTp: rootTaskType, expectedCnt: math.MaxFloat64})
	if err != nil {
		return nil, errors.Trace(err)
	}
	t = p.attach2Task(t)
	newProp, canPassProp := getPropByOrderByItems(p.ByItems)
	if canPassProp {
		newProp.expectedCnt = prop.expectedCnt
		orderedTask, err := p.children[0].(LogicalPlan).convert2NewPhysicalPlan(newProp)
		if err != nil {
			return nil, errors.Trace(err)
		}
		if orderedTask.cost() < t.cost() {
			t = orderedTask
		}
	}
	t = prop.enforceProperty(t, p.ctx, p.allocator)
	p.storeTask(prop, t)
	return t, nil
}

// convert2NewPhysicalPlan implements LogicalPlan interface.
func (p *baseLogicalPlan) convert2NewPhysicalPlan(prop *requiredProp) (t task, err error) {
	// look up the task map
	t = p.getTask(prop)
	if t != nil {
		return t, nil
	}
	t = invalidTask
	if prop.taskTp != rootTaskType {
		// Currently all plan cannot totally push down.
		p.storeTask(prop, t)
		return t, nil
	}
	// Now we only consider rootTask.
	if len(p.basePlan.children) == 0 {
		// When the children length is 0, we process it specially.
		t = &rootTask{p: p.basePlan.self.(PhysicalPlan)}
		t = prop.enforceProperty(t, p.basePlan.ctx, p.basePlan.allocator)
		p.storeTask(prop, t)
		return t, nil
	}
	// Else we suppose it only has one child.
	for _, pp := range p.basePlan.self.(LogicalPlan).generatePhysicalPlans() {
		// We consider to add enforcer firstly.
		t, err = p.getBestTask(t, prop, pp, true)
		if err != nil {
			return nil, errors.Trace(err)
		}
		if prop.isEmpty() {
			continue
		}
		t, err = p.getBestTask(t, prop, pp, false)
		if err != nil {
			return nil, errors.Trace(err)
		}
	}
	p.storeTask(prop, t)
	return t, nil
}

func (p *baseLogicalPlan) getBestTask(bestTask task, prop *requiredProp, pp PhysicalPlan, enforced bool) (task, error) {
	var newProps [][]*requiredProp
	if enforced {
		newProps = pp.getChildrenPossibleProps(&requiredProp{taskTp: rootTaskType, expectedCnt: math.MaxFloat64})
	} else {
		newProps = pp.getChildrenPossibleProps(prop)
	}
	for _, newProp := range newProps {
		tasks := make([]task, 0, len(p.basePlan.children))
		for i, child := range p.basePlan.children {
			childTask, err := child.(LogicalPlan).convert2NewPhysicalPlan(newProp[i])
			if err != nil {
				return nil, errors.Trace(err)
			}
			tasks = append(tasks, childTask)
		}
		resultTask := pp.attach2Task(tasks...)
		if enforced {
			resultTask = prop.enforceProperty(resultTask, p.basePlan.ctx, p.basePlan.allocator)
		}
		if resultTask.cost() < bestTask.cost() {
			bestTask = resultTask
		}
	}
	return bestTask, nil
}

func addUnionScan(cop *copTask, ds *DataSource) task {
	t := finishCopTask(cop, ds.ctx, ds.allocator)
	us := PhysicalUnionScan{
		Conditions:    ds.pushedDownConds,
		NeedColHandle: ds.NeedColHandle,
	}.init(ds.allocator, ds.ctx)
	us.SetSchema(ds.unionScanSchema)
	us.profile = t.plan().statsProfile()
	return us.attach2Task(t)
}

// tryToGetMemTask will check if this table is a mem table. If it is, it will produce a task and store it.
func (p *DataSource) tryToGetMemTask(prop *requiredProp) (task task, err error) {
	client := p.ctx.GetClient()
	memDB := infoschema.IsMemoryDB(p.DBName.L)
	isDistReq := !memDB && client != nil && client.IsRequestTypeSupported(kv.ReqTypeSelect, 0)
	if isDistReq {
		return nil, nil
	}
	memTable := PhysicalMemTable{
		DBName:      p.DBName,
		Table:       p.tableInfo,
		Columns:     p.Columns,
		TableAsName: p.TableAsName,
	}.init(p.allocator, p.ctx)
	memTable.SetSchema(p.schema)
	memTable.Ranges = ranger.FullIntRange()
	memTable.profile = p.profile
	var retPlan PhysicalPlan = memTable
	if len(p.pushedDownConds) > 0 {
		sel := Selection{
			Conditions: p.pushedDownConds,
		}.init(p.allocator, p.ctx)
		sel.SetSchema(p.schema)
		sel.SetChildren(memTable)
		sel.profile = p.profile
		retPlan = sel
	}
	task = &rootTask{p: retPlan}
	task = prop.enforceProperty(task, p.ctx, p.allocator)
	return task, nil
}

// tryToGetDualTask will check if the push down predicate has false constant. If so, it will return table dual.
func (p *DataSource) tryToGetDualTask() (task, error) {
	for _, cond := range p.pushedDownConds {
		if _, ok := cond.(*expression.Constant); ok {
			result, err := expression.EvalBool([]expression.Expression{cond}, nil, p.ctx)
			if err != nil {
				return nil, errors.Trace(err)
			}
			if !result {
				dual := TableDual{}.init(p.allocator, p.ctx)
				dual.SetSchema(p.schema)
				dual.profile = p.profile
				return &rootTask{
					p: dual,
				}, nil
			}
		}
	}
	return nil, nil
}

// convert2NewPhysicalPlan implements the PhysicalPlan interface.
// It will enumerate all the available indices and choose a plan with least cost.
func (p *DataSource) convert2NewPhysicalPlan(prop *requiredProp) (task, error) {
	if prop == nil {
		return nil, nil
	}
	t := p.getTask(prop)
	if t != nil {
		return t, nil
	}
	t, err := p.tryToGetDualTask()
	if err != nil {
		return nil, errors.Trace(err)
	}
	if t != nil {
		p.storeTask(prop, t)
		return t, nil
	}
	t, err = p.tryToGetMemTask(prop)
	if err != nil {
		return nil, errors.Trace(err)
	}
	if t != nil {
		p.storeTask(prop, t)
		return t, nil
	}
	// TODO: We have not checked if this table has a predicate. If not, we can only consider table scan.
	indices, includeTableScan := availableIndices(p.indexHints, p.tableInfo)
	t = invalidTask
	if includeTableScan {
		t, err = p.convertToTableScan(prop)
		if err != nil {
			return nil, errors.Trace(err)
		}
	}
	if !includeTableScan || len(p.pushedDownConds) > 0 || len(prop.cols) > 0 {
		for _, idx := range indices {
			idxTask, err := p.convertToIndexScan(prop, idx)
			if err != nil {
				return nil, errors.Trace(err)
			}
			if idxTask.cost() < t.cost() {
				t = idxTask
			}
		}
	}
	p.storeTask(prop, t)
	return t, nil
}

func (p *DataSource) forceToIndexScan(idx *model.IndexInfo) PhysicalPlan {
	is := PhysicalIndexScan{
		Table:               p.tableInfo,
		TableAsName:         p.TableAsName,
		DBName:              p.DBName,
		Columns:             p.Columns,
		Index:               idx,
		dataSourceSchema:    p.schema,
		physicalTableSource: physicalTableSource{NeedColHandle: p.NeedColHandle},
		Ranges:              ranger.FullIndexRange(),
		OutOfOrder:          true,
	}.init(p.allocator, p.ctx)
	is.filterCondition = p.pushedDownConds
	is.profile = p.profile
	var indexCols []*expression.Column
	for _, col := range idx.Columns {
		indexCols = append(indexCols, &expression.Column{FromID: p.id, Position: col.Offset})
	}
	setHandle := false
	for _, col := range is.Columns {
		if (mysql.HasPriKeyFlag(col.Flag) && is.Table.PKIsHandle) || col.ID == model.ExtraHandleID {
			indexCols = append(indexCols, &expression.Column{FromID: p.id, ID: col.ID, Position: col.Offset})
			setHandle = true
			break
		}
	}
	cop := &copTask{
		indexPlan: is,
	}
	if !isCoveringIndex(is.Columns, is.Index.Columns, is.Table.PKIsHandle) {
		// On this way, it's double read case.
		cop.tablePlan = PhysicalTableScan{Columns: p.Columns, Table: is.Table}.init(p.allocator, p.ctx)
		cop.tablePlan.SetSchema(is.dataSourceSchema)
		// If it's double read, the first index read must return handle, so we should add extra handle column
		// if there isn't a handle column.
		if !setHandle && p.ctx.GetClient().IsRequestTypeSupported(kv.ReqTypeDAG, kv.ReqSubTypeHandle) {
			indexCols = append(indexCols, &expression.Column{FromID: p.id, ID: model.ExtraHandleID, Position: -1})
		}
	}
	is.SetSchema(expression.NewSchema(indexCols...))
	is.addPushedDownSelection(cop, p, math.MaxFloat64)
	t := finishCopTask(cop, p.ctx, p.allocator)
	return t.plan()
}

// convertToIndexScan converts the DataSource to index scan with idx.
func (p *DataSource) convertToIndexScan(prop *requiredProp, idx *model.IndexInfo) (task task, err error) {
	is := PhysicalIndexScan{
		Table:               p.tableInfo,
		TableAsName:         p.TableAsName,
		DBName:              p.DBName,
		Columns:             p.Columns,
		Index:               idx,
		dataSourceSchema:    p.schema,
		physicalTableSource: physicalTableSource{NeedColHandle: p.NeedColHandle || p.unionScanSchema != nil},
	}.init(p.allocator, p.ctx)
	statsTbl := p.statisticTable
	rowCount := float64(statsTbl.Count)
	sc := p.ctx.GetSessionVars().StmtCtx
	idxCols, colLengths := expression.IndexInfo2Cols(p.Schema().Columns, idx)
	is.Ranges = ranger.FullIndexRange()
	if len(p.pushedDownConds) > 0 {
		conds := make([]expression.Expression, 0, len(p.pushedDownConds))
		for _, cond := range p.pushedDownConds {
			conds = append(conds, cond.Clone())
		}
		if len(idxCols) > 0 {
			var ranges []types.Range
			ranges, is.AccessCondition, is.filterCondition, err = ranger.BuildRange(sc, conds, ranger.IndexRangeType, idxCols, colLengths)
			if err != nil {
				return nil, errors.Trace(err)
			}
			is.Ranges = ranger.Ranges2IndexRanges(ranges)
			rowCount, err = statsTbl.GetRowCountByIndexRanges(sc, is.Index.ID, is.Ranges)
			if err != nil {
				return nil, errors.Trace(err)
			}
		} else {
			is.filterCondition = conds
		}
	}
	is.profile = p.getStatsProfileByFilter(p.pushedDownConds)
	var indexCols []*expression.Column
	for _, col := range idx.Columns {
		indexCols = append(indexCols, &expression.Column{FromID: p.id, Position: col.Offset})
	}
	setHandle := false
	for _, col := range is.Columns {
		if (mysql.HasPriKeyFlag(col.Flag) && is.Table.PKIsHandle) || col.ID == model.ExtraHandleID {
			indexCols = append(indexCols, &expression.Column{FromID: p.id, ID: col.ID, Position: col.Offset})
			setHandle = true
			break
		}
	}
	cop := &copTask{
		indexPlan: is,
	}
	if !isCoveringIndex(is.Columns, is.Index.Columns, is.Table.PKIsHandle) {
		// On this way, it's double read case.
		cop.tablePlan = PhysicalTableScan{Columns: p.Columns, Table: is.Table}.init(p.allocator, p.ctx)
		cop.tablePlan.SetSchema(is.dataSourceSchema.Clone())
		// If it's parent requires single read task, return max cost.
		if prop.taskTp == copSingleReadTaskType {
			return &copTask{cst: math.MaxFloat64}, nil
		}
		// If it's double read, the first index read must return handle, so we should add extra handle column
		// if there isn't a handle column.
		if !setHandle && p.ctx.GetClient().IsRequestTypeSupported(kv.ReqTypeDAG, kv.ReqSubTypeHandle) {
			indexCols = append(indexCols, &expression.Column{FromID: p.id, ID: model.ExtraHandleID, Position: -1})
		}
	} else if prop.taskTp == copDoubleReadTaskType {
		// If it's parent requires double read task, return max cost.
		return &copTask{cst: math.MaxFloat64}, nil
	}
	is.SetSchema(expression.NewSchema(indexCols...))
	// Check if this plan matches the property.
	matchProperty := false
	if !prop.isEmpty() {
		for i, col := range idx.Columns {
			// not matched
			if col.Name.L == prop.cols[0].ColName.L {
				matchProperty = matchIndicesProp(idx.Columns[i:], prop.cols)
				break
			} else if i >= len(is.AccessCondition) {
				break
			} else if sf, ok := is.AccessCondition[i].(*expression.ScalarFunction); !ok || sf.FuncName.L != ast.EQ {
				break
			}
		}
	}
	if matchProperty && prop.expectedCnt < math.MaxFloat64 {
		selectivity, err := p.statisticTable.Selectivity(p.ctx, is.filterCondition)
		if err != nil {
			log.Warnf("An error happened: %v, we have to use the default selectivity", err.Error())
			selectivity = selectionFactor
		}
		rowCount = math.Min(prop.expectedCnt/selectivity, rowCount)
	}
	is.expectedCnt = rowCount
	cop.cst = rowCount * scanFactor
	task = cop
	if matchProperty {
		if prop.desc {
			is.Desc = true
			cop.cst = rowCount * descScanFactor
		}
<<<<<<< HEAD
		if !is.NeedColHandle && cop.tablePlan != nil {
			tblPlan := cop.tablePlan.(*PhysicalTableScan)
			tblPlan.Columns = append(tblPlan.Columns, &model.ColumnInfo{
				ID:   model.ExtraHandleID,
				Name: model.NewCIStr("_rowid"),
			})
		}
=======
		cop.keepOrder = true
>>>>>>> 20a928e0
		is.addPushedDownSelection(cop, p, prop.expectedCnt)
		if p.unionScanSchema != nil {
			task = addUnionScan(cop, p)
		}
	} else {
		is.OutOfOrder = true
		expectedCnt := math.MaxFloat64
		if prop.isEmpty() {
			expectedCnt = prop.expectedCnt
		}
		is.addPushedDownSelection(cop, p, expectedCnt)
		if p.unionScanSchema != nil {
			task = addUnionScan(cop, p)
		}
		task = prop.enforceProperty(task, p.ctx, p.allocator)
	}
	if prop.taskTp == rootTaskType {
		task = finishCopTask(task, p.ctx, p.allocator)
	} else if _, ok := task.(*rootTask); ok {
		return invalidTask, nil
	}
	return task, nil
}

func (is *PhysicalIndexScan) addPushedDownSelection(copTask *copTask, p *DataSource, expectedCnt float64) {
	// Add filter condition to table plan now.
	if len(is.filterCondition) > 0 {
		var indexConds, tableConds []expression.Expression
		if copTask.tablePlan != nil {
			indexConds, tableConds = ranger.DetachIndexFilterConditions(is.filterCondition, is.Index.Columns, is.Table)
		} else {
			indexConds = is.filterCondition
		}
		if indexConds != nil {
			indexSel := Selection{Conditions: indexConds}.init(is.allocator, is.ctx)
			indexSel.SetSchema(is.schema)
			indexSel.SetChildren(is)
			indexSel.profile = p.getStatsProfileByFilter(append(is.AccessCondition, indexConds...))
			// FIXME: It is not precise.
			indexSel.expectedCnt = expectedCnt
			copTask.indexPlan = indexSel
			copTask.cst += copTask.count() * cpuFactor
		}
		if tableConds != nil {
			copTask.finishIndexPlan()
			tableSel := Selection{Conditions: tableConds}.init(is.allocator, is.ctx)
			tableSel.SetSchema(copTask.tablePlan.Schema())
			tableSel.SetChildren(copTask.tablePlan)
			tableSel.profile = p.profile
			tableSel.expectedCnt = expectedCnt
			copTask.tablePlan = tableSel
			copTask.cst += copTask.count() * cpuFactor
		}
	}
}

func matchIndicesProp(idxCols []*model.IndexColumn, propCols []*expression.Column) bool {
	if len(idxCols) < len(propCols) {
		return false
	}
	for i, col := range propCols {
		if idxCols[i].Length != types.UnspecifiedLength || col.ColName.L != idxCols[i].Name.L {
			return false
		}
	}
	return true
}

func (p *DataSource) forceToTableScan() PhysicalPlan {
	ts := PhysicalTableScan{
		Table:               p.tableInfo,
		Columns:             p.Columns,
		TableAsName:         p.TableAsName,
		DBName:              p.DBName,
		physicalTableSource: physicalTableSource{NeedColHandle: p.NeedColHandle},
		Ranges:              ranger.FullIntRange(),
	}.init(p.allocator, p.ctx)
	ts.SetSchema(p.schema)
	ts.profile = p.profile
	ts.filterCondition = p.pushedDownConds
	copTask := &copTask{
		tablePlan:         ts,
		indexPlanFinished: true,
	}
	ts.addPushedDownSelection(copTask, p.profile, math.MaxFloat64)
	t := finishCopTask(copTask, p.ctx, p.allocator)
	return t.plan()
}

// convertToTableScan converts the DataSource to table scan.
func (p *DataSource) convertToTableScan(prop *requiredProp) (task task, err error) {
	if prop.taskTp == copDoubleReadTaskType {
		return &copTask{cst: math.MaxFloat64}, nil
	}
	ts := PhysicalTableScan{
		Table:               p.tableInfo,
		Columns:             p.Columns,
		TableAsName:         p.TableAsName,
		DBName:              p.DBName,
		physicalTableSource: physicalTableSource{NeedColHandle: p.NeedColHandle || p.unionScanSchema != nil},
	}.init(p.allocator, p.ctx)
	ts.SetSchema(p.schema)
	sc := p.ctx.GetSessionVars().StmtCtx
	ts.Ranges = ranger.FullIntRange()
	var pkCol *expression.Column
	if ts.Table.PKIsHandle {
		if pkColInfo := ts.Table.GetPkColInfo(); pkColInfo != nil {
			pkCol = expression.ColInfo2Col(ts.schema.Columns, pkColInfo)
		}
	}
	if len(p.pushedDownConds) > 0 {
		conds := make([]expression.Expression, 0, len(p.pushedDownConds))
		for _, cond := range p.pushedDownConds {
			conds = append(conds, cond.Clone())
		}
		if pkCol != nil {
			var ranges []types.Range
			ranges, ts.AccessCondition, ts.filterCondition, err = ranger.BuildRange(sc, conds, ranger.IntRangeType, []*expression.Column{pkCol}, nil)
			ts.Ranges = ranger.Ranges2IntRanges(ranges)
			if err != nil {
				return nil, errors.Trace(err)
			}
		} else {
			ts.filterCondition = conds
		}
	}
	ts.profile = p.getStatsProfileByFilter(p.pushedDownConds)
	statsTbl := p.statisticTable
	rowCount := float64(statsTbl.Count)
	if pkCol != nil {
		// TODO: We can use p.getStatsProfileByFilter(accessConditions).
		rowCount, err = statsTbl.GetRowCountByIntColumnRanges(sc, pkCol.ID, ts.Ranges)
		if err != nil {
			return nil, errors.Trace(err)
		}
	}
	copTask := &copTask{
		tablePlan:         ts,
		indexPlanFinished: true,
	}
	task = copTask
	matchProperty := len(prop.cols) == 1 && pkCol != nil && prop.cols[0].Equal(pkCol, nil)
	if matchProperty && prop.expectedCnt < math.MaxFloat64 {
		selectivity, err := p.statisticTable.Selectivity(p.ctx, ts.filterCondition)
		if err != nil {
			log.Warnf("An error happened: %v, we have to use the default selectivity", err.Error())
			selectivity = selectionFactor
		}
		rowCount = math.Min(prop.expectedCnt/selectivity, rowCount)
	}
	ts.expectedCnt = rowCount
	copTask.cst = rowCount * scanFactor
	if matchProperty {
		if prop.desc {
			ts.Desc = true
			copTask.cst = rowCount * descScanFactor
		}
		ts.KeepOrder = true
		copTask.keepOrder = true
		ts.addPushedDownSelection(copTask, p.profile, prop.expectedCnt)
		if p.unionScanSchema != nil {
			task = addUnionScan(copTask, p)
		}
	} else {
		expectedCnt := math.MaxFloat64
		if prop.isEmpty() {
			expectedCnt = prop.expectedCnt
		}
		ts.addPushedDownSelection(copTask, p.profile, expectedCnt)
		if p.unionScanSchema != nil {
			task = addUnionScan(copTask, p)
		}
		task = prop.enforceProperty(task, p.ctx, p.allocator)
	}
	if prop.taskTp == rootTaskType {
		task = finishCopTask(task, p.ctx, p.allocator)
	} else if _, ok := task.(*rootTask); ok {
		return invalidTask, nil
	}
	return task, nil
}

func (ts *PhysicalTableScan) addPushedDownSelection(copTask *copTask, profile *statsProfile, expectedCnt float64) {
	// Add filter condition to table plan now.
	if len(ts.filterCondition) > 0 {
		sel := Selection{Conditions: ts.filterCondition}.init(ts.allocator, ts.ctx)
		sel.SetSchema(ts.schema)
		sel.SetChildren(ts)
		sel.profile = profile
		sel.expectedCnt = expectedCnt
		copTask.tablePlan = sel
		// FIXME: It seems wrong...
		copTask.cst += copTask.count() * cpuFactor
	}
}

func (p *LogicalApply) generatePhysicalPlans() []PhysicalPlan {
	var join PhysicalPlan
	if p.JoinType == SemiJoin || p.JoinType == LeftOuterSemiJoin {
		join = p.getSemiJoin()
	} else {
		join = p.getHashJoin(1)
	}
	apply := PhysicalApply{
		PhysicalJoin:  join,
		OuterSchema:   p.corCols,
		rightChOffset: p.children[0].Schema().Len(),
	}.init(p.allocator, p.ctx)
	apply.SetSchema(p.schema)
	apply.profile = p.profile
	return []PhysicalPlan{apply}
}

func (p *baseLogicalPlan) generatePhysicalPlans() []PhysicalPlan {
	np := p.basePlan.self.(PhysicalPlan).Copy()
	return []PhysicalPlan{np}
}

func (p *basePhysicalPlan) getChildrenPossibleProps(prop *requiredProp) [][]*requiredProp {
	p.expectedCnt = prop.expectedCnt
	// By default, physicalPlan can always match the orders.
	props := make([]*requiredProp, 0, len(p.basePlan.children))
	for range p.basePlan.children {
		props = append(props, prop)
	}
	return [][]*requiredProp{props}
}

func (p *PhysicalHashJoin) getChildrenPossibleProps(prop *requiredProp) [][]*requiredProp {
	if !prop.isEmpty() {
		return nil
	}
	return [][]*requiredProp{{&requiredProp{taskTp: rootTaskType, expectedCnt: prop.expectedCnt}, &requiredProp{taskTp: rootTaskType, expectedCnt: math.MaxFloat64}}}
}

func (p *PhysicalHashSemiJoin) getChildrenPossibleProps(prop *requiredProp) [][]*requiredProp {
	p.expectedCnt = prop.expectedCnt
	lProp := &requiredProp{taskTp: rootTaskType, cols: prop.cols, expectedCnt: prop.expectedCnt, desc: prop.desc}
	for _, col := range lProp.cols {
		idx := p.Schema().ColumnIndex(col)
		if idx == -1 || idx >= p.rightChOffset {
			return nil
		}
	}
	return [][]*requiredProp{{lProp, &requiredProp{taskTp: rootTaskType, expectedCnt: math.MaxFloat64}}}
}

func (p *PhysicalApply) getChildrenPossibleProps(prop *requiredProp) [][]*requiredProp {
	p.expectedCnt = prop.expectedCnt
	lProp := &requiredProp{taskTp: rootTaskType, cols: prop.cols, expectedCnt: prop.expectedCnt, desc: prop.desc}
	for _, col := range lProp.cols {
		idx := p.Schema().ColumnIndex(col)
		if idx == -1 || idx >= p.rightChOffset {
			return nil
		}
	}
	return [][]*requiredProp{{lProp, &requiredProp{taskTp: rootTaskType, expectedCnt: math.MaxFloat64}}}
}

func (p *Limit) getChildrenPossibleProps(prop *requiredProp) [][]*requiredProp {
	p.expectedCnt = prop.expectedCnt
	if !prop.isEmpty() {
		return nil
	}
	props := make([][]*requiredProp, 0, len(wholeTaskTypes))
	for _, tp := range wholeTaskTypes {
		newProp := &requiredProp{taskTp: tp, expectedCnt: float64(p.Count + p.Offset)}
		if p.expectedProp != nil {
			newProp.cols = p.expectedProp.cols
			newProp.desc = p.expectedProp.desc
		}
		props = append(props, []*requiredProp{newProp})
	}
	return props
}

func (p *TopN) getChildrenPossibleProps(prop *requiredProp) [][]*requiredProp {
	p.expectedCnt = prop.expectedCnt
	if !prop.isEmpty() {
		return nil
	}
	props := make([][]*requiredProp, 0, len(wholeTaskTypes))
	for _, tp := range wholeTaskTypes {
		props = append(props, []*requiredProp{{taskTp: tp, expectedCnt: math.MaxFloat64}})
	}
	return props
}

func (p *LogicalAggregation) generatePhysicalPlans() []PhysicalPlan {
	ha := PhysicalAggregation{
		GroupByItems: p.GroupByItems,
		AggFuncs:     p.AggFuncs,
		HasGby:       len(p.GroupByItems) > 0,
		AggType:      CompleteAgg,
	}.init(p.allocator, p.ctx)
	ha.SetSchema(p.schema)
	ha.profile = p.profile
	return []PhysicalPlan{ha}
}

func (p *PhysicalAggregation) getChildrenPossibleProps(prop *requiredProp) [][]*requiredProp {
	p.expectedCnt = prop.expectedCnt
	if !prop.isEmpty() {
		return nil
	}
	props := make([][]*requiredProp, 0, len(wholeTaskTypes))
	for _, tp := range wholeTaskTypes {
		props = append(props, []*requiredProp{{taskTp: tp, expectedCnt: math.MaxFloat64}})
	}
	return props
}<|MERGE_RESOLUTION|>--- conflicted
+++ resolved
@@ -812,7 +812,6 @@
 			is.Desc = true
 			cop.cst = rowCount * descScanFactor
 		}
-<<<<<<< HEAD
 		if !is.NeedColHandle && cop.tablePlan != nil {
 			tblPlan := cop.tablePlan.(*PhysicalTableScan)
 			tblPlan.Columns = append(tblPlan.Columns, &model.ColumnInfo{
@@ -820,9 +819,7 @@
 				Name: model.NewCIStr("_rowid"),
 			})
 		}
-=======
 		cop.keepOrder = true
->>>>>>> 20a928e0
 		is.addPushedDownSelection(cop, p, prop.expectedCnt)
 		if p.unionScanSchema != nil {
 			task = addUnionScan(cop, p)
